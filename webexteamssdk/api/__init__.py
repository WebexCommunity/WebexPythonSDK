# -*- coding: utf-8 -*-
"""Webex Teams API wrappers.

Copyright (c) 2016-2020 Cisco and/or its affiliates.

Permission is hereby granted, free of charge, to any person obtaining a copy
of this software and associated documentation files (the "Software"), to deal
in the Software without restriction, including without limitation the rights
to use, copy, modify, merge, publish, distribute, sublicense, and/or sell
copies of the Software, and to permit persons to whom the Software is
furnished to do so, subject to the following conditions:

The above copyright notice and this permission notice shall be included in all
copies or substantial portions of the Software.

THE SOFTWARE IS PROVIDED "AS IS", WITHOUT WARRANTY OF ANY KIND, EXPRESS OR
IMPLIED, INCLUDING BUT NOT LIMITED TO THE WARRANTIES OF MERCHANTABILITY,
FITNESS FOR A PARTICULAR PURPOSE AND NONINFRINGEMENT. IN NO EVENT SHALL THE
AUTHORS OR COPYRIGHT HOLDERS BE LIABLE FOR ANY CLAIM, DAMAGES OR OTHER
LIABILITY, WHETHER IN AN ACTION OF CONTRACT, TORT OR OTHERWISE, ARISING FROM,
OUT OF OR IN CONNECTION WITH THE SOFTWARE OR THE USE OR OTHER DEALINGS IN THE
SOFTWARE.
"""

from past.types import basestring

from webexteamssdk.config import (
    DEFAULT_BASE_URL,
    DEFAULT_SINGLE_REQUEST_TIMEOUT,
    DEFAULT_WAIT_ON_RATE_LIMIT,
)
from webexteamssdk.environment import WEBEX_TEAMS_ACCESS_TOKEN
from webexteamssdk.exceptions import AccessTokenError
from webexteamssdk.models.immutable import immutable_data_factory
from webexteamssdk.restsession import RestSession
from webexteamssdk.utils import check_type
from .access_tokens import AccessTokensAPI
from .admin_audit_events import AdminAuditEventsAPI
from .attachment_actions import AttachmentActionsAPI
from .events import EventsAPI
from .guest_issuer import GuestIssuerAPI
from .licenses import LicensesAPI
from .memberships import MembershipsAPI
from .messages import MessagesAPI
from .organizations import OrganizationsAPI
from .people import PeopleAPI
from .roles import RolesAPI
from .rooms import RoomsAPI
from .room_tabs import RoomTabsAPI
from .recordings import RecordingsAPI
from .team_memberships import TeamMembershipsAPI
from .teams import TeamsAPI
from .webhooks import WebhooksAPI
from .meetings import MeetingsAPI
from .meeting_templates import MeetingTemplatesAPI
from .meeting_invitees import MeetingInviteesAPI
from .meeting_registrants import MeetingRegistrantsAPI

import os


class WebexTeamsAPI(object):
    """Webex Teams API wrapper.

    Creates a 'session' for all API calls through a created WebexTeamsAPI
    object.  The 'session' handles authentication, provides the needed headers,
    and checks all responses for error conditions.

    WebexTeamsAPI wraps all of the individual Webex Teams APIs and represents
    them in a simple hierarchical structure.
    """

    def __init__(
        self,
        access_token=None,
        base_url=DEFAULT_BASE_URL,
        single_request_timeout=DEFAULT_SINGLE_REQUEST_TIMEOUT,
        wait_on_rate_limit=DEFAULT_WAIT_ON_RATE_LIMIT,
        object_factory=immutable_data_factory,
        client_id=None,
        client_secret=None,
        oauth_code=None,
        redirect_uri=None,
        proxies=None,
        be_geo_id=None,
        caller=None,
        disable_ssl_verify=False,
    ):
        """Create a new WebexTeamsAPI object.

        An access token must be used when interacting with the Webex Teams API.
        This package supports three methods for you to provide that access
        token:

          1. You may manually specify the access token via the `access_token`
             argument, when creating a new WebexTeamsAPI object.

          2. If an access_token argument is not supplied, the package checks
             for a WEBEX_TEAMS_ACCESS_TOKEN environment variable.

          3. Provide the parameters (client_id, client_secret, oauth_code and
             oauth_redirect_uri) from your oauth flow.

        An AccessTokenError is raised if an access token is not provided
        via one of these two methods.

        Args:
            access_token(basestring): The access token to be used for API
                calls to the Webex Teams service.  Defaults to checking for a
                WEBEX_TEAMS_ACCESS_TOKEN environment variable.
            base_url(basestring): The base URL to be prefixed to the
                individual API endpoint suffixes.
                Defaults to webexteamssdk.DEFAULT_BASE_URL.
            single_request_timeout(int): Timeout (in seconds) for RESTful HTTP
                requests. Defaults to
                webexteamssdk.config.DEFAULT_SINGLE_REQUEST_TIMEOUT.
            wait_on_rate_limit(bool): Enables or disables automatic rate-limit
                handling. Defaults to
                webexteamssdk.config.DEFAULT_WAIT_ON_RATE_LIMIT.
            object_factory(callable): The factory function to use to create
                Python objects from the returned Webex Teams JSON data objects.
            client_id(basestring): The client id of your integration. Provided
                upon creation in the portal.
            client_secret(basestring): The client secret of your integration.
                Provided upon creation in the portal.
            oauth_code(basestring): The oauth authorization code provided by
                the user oauth process.
            oauth_redirect_uri(basestring): The redirect URI used in the user
                OAuth process.
            proxies(dict): Dictionary of proxies passed on to the requests
                session.
            be_geo_id(basestring): Optional partner identifier for API usage
                tracking.  Defaults to checking for a BE_GEO_ID environment
                variable.
            caller(basestring): Optional  identifier for API usage tracking.
                Defaults to checking for a WEBEX_PYTHON_SDK_CALLER environment
                variable.
            disable_ssl_verify(bool): Optional boolean flag to disable ssl
                verification. Defaults to False. If set to True, the requests
                session won't verify ssl certs anymore.

        Returns:
            WebexTeamsAPI: A new WebexTeamsAPI object.

        Raises:
            TypeError: If the parameter types are incorrect.
            AccessTokenError: If an access token is not provided via the
                access_token argument or an environment variable.

        """
        check_type(access_token, basestring, optional=True)
        check_type(base_url, basestring, optional=True)
        check_type(single_request_timeout, int, optional=True)
        check_type(wait_on_rate_limit, bool, optional=True)
        check_type(client_id, basestring, optional=True)
        check_type(client_secret, basestring, optional=True)
        check_type(oauth_code, basestring, optional=True)
        check_type(redirect_uri, basestring, optional=True)
        check_type(proxies, dict, optional=True)
        check_type(be_geo_id, basestring, optional=True)
        check_type(caller, basestring, optional=True)
        check_type(disable_ssl_verify, bool, optional=True)

        access_token = access_token or WEBEX_TEAMS_ACCESS_TOKEN

        # Init AccessTokensAPI wrapper early to use for oauth requests
        self.access_tokens = AccessTokensAPI(
            base_url,
            object_factory,
            single_request_timeout=single_request_timeout,
        )

        # Check if the user has provided the required oauth parameters
        oauth_param_list = [client_id, client_secret, oauth_code, redirect_uri]
        if not access_token and all(oauth_param_list):
            access_token = self.access_tokens.get(
                client_id=client_id,
                client_secret=client_secret,
                code=oauth_code,
                redirect_uri=redirect_uri,
            ).access_token

        # Set optional API metrics tracking variables from env vars if there
        be_geo_id = be_geo_id or os.environ.get("BE_GEO_ID")
        caller = caller or os.environ.get("WEBEX_PYTHON_SDK_CALLER")

        # If an access token hasn't been provided as a parameter, environment
        # variable, or obtained via an OAuth exchange raise an error.
        if not access_token:
            raise AccessTokenError(
                "You must provide a Webex Teams access token to interact with "
                "the Webex Teams APIs, either via a WEBEX_TEAMS_ACCESS_TOKEN "
                "environment variable or via the access_token argument."
            )

        # Create the API session
        # All of the API calls associated with a WebexTeamsAPI object will
        # leverage a single RESTful 'session' connecting to the Webex Teams
        # cloud.
        self._session = RestSession(
            access_token=access_token,
            base_url=base_url,
            single_request_timeout=single_request_timeout,
            wait_on_rate_limit=wait_on_rate_limit,
            proxies=proxies,
            be_geo_id=be_geo_id,
            caller=caller,
            disable_ssl_verify=disable_ssl_verify,
        )

        # API wrappers
        self.admin_audit_events = AdminAuditEventsAPI(
            self._session,
            object_factory,
        )
        self.attachment_actions = AttachmentActionsAPI(
            self._session,
            object_factory,
        )
        self.events = EventsAPI(self._session, object_factory)
        self.guest_issuer = GuestIssuerAPI(self._session, object_factory)
        self.licenses = LicensesAPI(self._session, object_factory)
        self.memberships = MembershipsAPI(self._session, object_factory)
        self.messages = MessagesAPI(self._session, object_factory)
        self.organizations = OrganizationsAPI(self._session, object_factory)
        self.people = PeopleAPI(self._session, object_factory)
        self.roles = RolesAPI(self._session, object_factory)
        self.rooms = RoomsAPI(self._session, object_factory)
        self.room_tabs = RoomTabsAPI(self._session, object_factory)
        self.teams = TeamsAPI(self._session, object_factory)
        self.team_memberships = TeamMembershipsAPI(
            self._session,
            object_factory,
        )
        self.webhooks = WebhooksAPI(self._session, object_factory)
        self.recordings = RecordingsAPI(self._session, object_factory)
        self.meetings = MeetingsAPI(self._session, object_factory)
<<<<<<< HEAD
        self.meeting_templates = MeetingTemplatesAPI(
            self._session, object_factory
        )
        self.meeting_invitees = MeetingInviteesAPI(
            self._session, object_factory
        )

=======
        self.meeting_templates = MeetingTemplatesAPI(self._session, object_factory)
        self.meeting_invitees = MeetingInviteesAPI(self._session, object_factory)
        self.meeting_registrants = MeetingRegistrantsAPI(self._session, object_factory)
>>>>>>> a539c238
    @property
    def access_token(self):
        """The access token used for API calls to the Webex Teams service."""
        return self._session.access_token

    @property
    def base_url(self):
        """The base URL prefixed to the individual API endpoint suffixes."""
        return self._session.base_url

    @property
    def single_request_timeout(self):
        """Timeout (in seconds) for an single HTTP request."""
        return self._session.single_request_timeout

    @property
    def wait_on_rate_limit(self):
        """Automatic rate-limit handling enabled / disabled."""
        return self._session.wait_on_rate_limit

    # Create a class attribute for the Access Tokens API that can be accessed
    # before WebexTeamsAPI object is initialized.
    access_tokens = AccessTokensAPI(
        base_url=DEFAULT_BASE_URL,
        object_factory=immutable_data_factory,
        single_request_timeout=DEFAULT_SINGLE_REQUEST_TIMEOUT,
    )

    @classmethod
    def from_oauth_code(cls, client_id, client_secret, code, redirect_uri):
        """Create a new WebexTeamsAPI connection object using an OAuth code.

        Exchange an Authorization Code for an Access Token, then use the access
        token to create a new WebexTeamsAPI connection object.

        Args:
            client_id(basestring): Provided when you created your integration.
            client_secret(basestring): Provided when you created your
                integration.
            code(basestring): The Authorization Code provided by the user
                OAuth process.
            redirect_uri(basestring): The redirect URI used in the user OAuth
                process.

        Returns:
            WebexTeamsAPI: A new WebexTeamsAPI object initialized with the
            access token from the OAuth Authentication Code exchange.

        Raises:
            TypeError: If the parameter types are incorrect.
            ApiError: If the Webex Teams cloud returns an error.
        """
        token_obj = cls.access_tokens.get(
            client_id, client_secret, code, redirect_uri
        )

        return cls(access_token=token_obj.access_token)

    @classmethod
    def from_oauth_refresh(cls, client_id, client_secret, refresh_token):
        """Create a new WebexTeamsAPI connection object using an OAuth refresh.

        Exchange a refresh token for an Access Token, then use the access
        token to create a new WebexTeamsAPI connection object.

        Args:
            client_id(basestring): Provided when you created your integration.
            client_secret(basestring): Provided when you created your
                integration.
            refresh_token(basestring): Provided when you requested the Access
                Token.

        Returns:
            WebexTeamsAPI: A new WebexTeamsAPI object initialized with the
            access token from the OAuth Refresh Token exchange.

        Raises:
            TypeError: If the parameter types are incorrect.
            ApiError: If the Webex Teams cloud returns an error.
        """
        token_obj = cls.access_tokens.refresh(
            client_id, client_secret, refresh_token
        )
        return cls(access_token=token_obj.access_token)<|MERGE_RESOLUTION|>--- conflicted
+++ resolved
@@ -235,19 +235,16 @@
         self.webhooks = WebhooksAPI(self._session, object_factory)
         self.recordings = RecordingsAPI(self._session, object_factory)
         self.meetings = MeetingsAPI(self._session, object_factory)
-<<<<<<< HEAD
         self.meeting_templates = MeetingTemplatesAPI(
             self._session, object_factory
         )
         self.meeting_invitees = MeetingInviteesAPI(
             self._session, object_factory
         )
-
-=======
-        self.meeting_templates = MeetingTemplatesAPI(self._session, object_factory)
-        self.meeting_invitees = MeetingInviteesAPI(self._session, object_factory)
-        self.meeting_registrants = MeetingRegistrantsAPI(self._session, object_factory)
->>>>>>> a539c238
+        self.meeting_registrants = MeetingRegistrantsAPI(
+            self._session, object_factory
+        )
+
     @property
     def access_token(self):
         """The access token used for API calls to the Webex Teams service."""
