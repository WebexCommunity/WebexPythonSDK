--- conflicted
+++ resolved
@@ -136,14 +136,9 @@
             yield self._object_factory(OBJECT_TYPE, item)
 
     def create(self, roomId=None, toPersonId=None, toPersonEmail=None,
-<<<<<<< HEAD
-               text=None, markdown=None, files=None, cards=None, **request_parameters):
-        """Post a message, and optionally a attachment, to a room.
-=======
                text=None, markdown=None, files=None, attachments=None,
                **request_parameters):
         """Post a message to a room.
->>>>>>> 1bfcdaec
 
         The files parameter is a list, which accepts multiple values to allow
         for future expansion, but currently only one file may be included with
@@ -161,13 +156,8 @@
             markdown(basestring): The message, in markdown format.
             files(list): A list of public URL(s) or local path(s) to files to
                 be posted into the room. Only one file is allowed per message.
-<<<<<<< HEAD
-            cards(`list`): A list of adaptive cards objects that will be send
-                with this message.
-=======
             attachments(list): Content attachments to attach to the message.
                 See the Cards Guide for more information.
->>>>>>> 1bfcdaec
             **request_parameters: Additional request parameters (provides
                 support for parameters that may be added in the future).
 
@@ -182,15 +172,6 @@
                 contain a valid URL or path to a local file.
 
         """
-<<<<<<< HEAD
-        check_type(roomId, basestring)
-        check_type(toPersonId, basestring)
-        check_type(toPersonEmail, basestring)
-        check_type(text, basestring)
-        check_type(markdown, basestring)
-        check_type(files, list)
-        check_type(cards, (list, AdaptiveCard))
-=======
         check_type(roomId, basestring, optional=True)
         check_type(toPersonId, basestring, optional=True)
         check_type(toPersonEmail, basestring, optional=True)
@@ -199,7 +180,6 @@
         check_type(files, list, optional=True)
         check_type(attachments, list, optional=True)
 
->>>>>>> 1bfcdaec
         if files:
             if len(files) > 1:
                 raise ValueError("The `files` parameter should be a list with "
