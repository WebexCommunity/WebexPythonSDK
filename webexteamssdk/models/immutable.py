# -*- coding: utf-8 -*-
"""Model Webex Teams JSON objects as native Python objects.

Classes:
    ImmutableData: Models Webex Teams JSON objects as native Python objects.

The ImmutableData class models any JSON object passed to it as a string or
Python dictionary as a native Python object; providing attribute access using
native dot-syntax (`object.attribute`).

Copyright (c) 2016-2020 Cisco and/or its affiliates.

Permission is hereby granted, free of charge, to any person obtaining a copy
of this software and associated documentation files (the "Software"), to deal
in the Software without restriction, including without limitation the rights
to use, copy, modify, merge, publish, distribute, sublicense, and/or sell
copies of the Software, and to permit persons to whom the Software is
furnished to do so, subject to the following conditions:

The above copyright notice and this permission notice shall be included in all
copies or substantial portions of the Software.

THE SOFTWARE IS PROVIDED "AS IS", WITHOUT WARRANTY OF ANY KIND, EXPRESS OR
IMPLIED, INCLUDING BUT NOT LIMITED TO THE WARRANTIES OF MERCHANTABILITY,
FITNESS FOR A PARTICULAR PURPOSE AND NONINFRINGEMENT. IN NO EVENT SHALL THE
AUTHORS OR COPYRIGHT HOLDERS BE LIABLE FOR ANY CLAIM, DAMAGES OR OTHER
LIABILITY, WHETHER IN AN ACTION OF CONTRACT, TORT OR OTHERWISE, ARISING FROM,
OUT OF OR IN CONNECTION WITH THE SOFTWARE OR THE USE OR OTHER DEALINGS IN THE
SOFTWARE.
"""

from __future__ import (
    absolute_import,
    absolute_import,
    division,
    division,
    print_function,
    print_function,
    unicode_literals,
    unicode_literals,
)

from builtins import *

import json
from collections import defaultdict

from webexteamssdk.utils import json_dict
from .mixins.access_token import AccessTokenBasicPropertiesMixin
from .mixins.admin_audit_event import (
    AdminAuditEventBasicPropertiesMixin,
    AdminAuditEventDataBasicPropertiesMixin,
)
from .mixins.attachment_action import AttachmentActionBasicPropertiesMixin
from .mixins.event import EventBasicPropertiesMixin
from .mixins.guest_issuer_token import GuestIssuerTokenBasicPropertiesMixin
from .mixins.license import LicenseBasicPropertiesMixin
from .mixins.membership import MembershipBasicPropertiesMixin
from .mixins.message import MessageBasicPropertiesMixin
from .mixins.organization import OrganizationBasicPropertiesMixin
from .mixins.person import PersonBasicPropertiesMixin
from .mixins.role import RoleBasicPropertiesMixin
from .mixins.room import RoomBasicPropertiesMixin
from .mixins.room_tab import RoomTabBasicPropertiesMixin
from .mixins.room_meeting_info import RoomMeetingInfoBasicPropertiesMixin
from .mixins.team import TeamBasicPropertiesMixin
from .mixins.team_membership import TeamMembershipBasicPropertiesMixin
from .mixins.webhook import WebhookBasicPropertiesMixin
from .mixins.webhook_event import WebhookEventBasicPropertiesMixin
from .mixins.recording import RecordingBasicPropertiesMixin
from .mixins.meetings import MeetingBasicPropertiesMixin
from .mixins.meeting_templates import MeetingTemplateBasicPropertiesMixin
from .mixins.meeting_invitees import MeetingInviteeBasicPropertiesMixin
from .mixins.meeting_registrants import MeetingRegistrantBasicPropertiesMixin


class ImmutableData(object):
    """Model a Webex Teams JSON object as an immutable native Python object."""

    def __init__(self, json_data):
        """Init a new ImmutableData object from a dictionary or JSON string.

        Args:
            json_data(dict, basestring): Input JSON string or dictionary.

        Raises:
            TypeError: If the input object is not a dictionary or string.

        """
        super(ImmutableData, self).__init__()
        self._json_data = json_dict(json_data)

    def __getattr__(self, item):
        """Provide native attribute access to the JSON object attributes.

        This method is called when attempting to access a object attribute that
        hasn't been defined for the object.  For example trying to access
        object.attribute1 when attribute1 hasn't been defined.

        ImmutableData.__getattr__() checks the original JSON object to see if
        the attribute exists, and if it does, it returns the attribute's value
        from the original JSON object.  This provides native access to all of
        the JSON object's attributes.

        Args:
            item(str): Name of the Attribute being accessed.

        Raises:
            AttributeError:  If the JSON object does not contain the attribute
                requested.

        """
        if item in list(self._json_data.keys()):
            item_data = self._json_data[item]
            if isinstance(item_data, dict):
                return ImmutableData(item_data)
            else:
                return item_data
        else:
            raise AttributeError(
                "'{}' object has no attribute '{}'"
                "".format(self.__class__.__name__, item)
            )

    def __str__(self):
        """A human-readable string representation of this object."""
        class_str = self.__class__.__name__
        json_str = json.dumps(self._json_data, indent=2)
        return "Webex Teams {}:\n{}".format(class_str, json_str)

    def __repr__(self):
        """A string representing this object as valid Python expression."""
        class_str = self.__class__.__name__
        json_str = json.dumps(self._json_data, ensure_ascii=False)
        return "{}({})".format(class_str, repr(json_str))

    @classmethod
    def _serialize(cls, data):
        """Serialize data to an frozen tuple."""
        if hasattr(data, "__hash__") and callable(data.__hash__):
            # If the data is already hashable (should be immutable) return it
            return data
        elif isinstance(data, list):
            # Freeze the elements of the list and return as a tuple
            return tuple((cls._serialize(item) for item in data))
        elif isinstance(data, dict):
            # Freeze the elements of the dictionary, sort them, and return
            # them as a list of tuples
            key_value_tuples = [
                (key, cls._serialize(value)) for key, value in data.items()
            ]
            key_value_tuples.sort()
            return tuple(key_value_tuples)
        else:
            raise TypeError(
                "Unable to freeze {} data type.".format(type(data))
            )

    def _freeze(self):
        """Freeze this object's JSON data."""
        return self._serialize(self._json_data)

    def __eq__(self, other):
        """Determine if two objects are equal."""
        return (
            isinstance(other, self.__class__)
            and self._freeze() == other._freeze()
        )

    def __hash__(self):
        """Hash the data object."""
        return hash(self._freeze())

    @property
    def json_data(self):
        """A copy of the data object's JSON data (OrderedDict)."""
        # TODO: When we move to Python v3+ only; use MappingProxyType.
        return self._json_data.copy()

    def to_dict(self):
        """Convert the Webex Teams object data to a dictionary."""
        return dict(self._json_data)

    def to_json(self, **kwargs):
        """Convert the Webex Teams object data to JSON.

        Any keyword arguments provided are passed through the Python JSON
        encoder.

        """
        return json.dumps(self._json_data, **kwargs)


class AccessToken(ImmutableData, AccessTokenBasicPropertiesMixin):
    """Webex Teams Access-Token data model."""


class AdminAuditEventData(
    ImmutableData, AdminAuditEventDataBasicPropertiesMixin
):
    """Webex Teams Admin Audit Event Data object data model."""


class AdminAuditEvent(ImmutableData, AdminAuditEventBasicPropertiesMixin):
    """Webex Teams Admin Audit Event data model."""

    @property
    def data(self):
        """The event resource data."""
        return AdminAuditEventData(self._json_data.get("data"))


class AttachmentAction(ImmutableData, AttachmentActionBasicPropertiesMixin):
    """Webex Attachment Actions data model"""


class Event(ImmutableData, EventBasicPropertiesMixin):
    """Webex Teams Event data model."""

    @property
    def data(self):
        """The event’s data representation.

        This object will contain the event's resource, such as memberships or
        messages, at the time the event took place.
        """
        return ImmutableData(self._json_data.get("data"))


class License(ImmutableData, LicenseBasicPropertiesMixin):
    """Webex Teams License data model."""


class Membership(ImmutableData, MembershipBasicPropertiesMixin):
    """Webex Teams Membership data model."""


class Message(ImmutableData, MessageBasicPropertiesMixin):
    """Webex Teams Message data model."""


class Organization(ImmutableData, OrganizationBasicPropertiesMixin):
    """Webex Teams Organization data model."""


class Person(ImmutableData, PersonBasicPropertiesMixin):
    """Webex Teams Person data model."""


class Role(ImmutableData, RoleBasicPropertiesMixin):
    """Webex Teams Role data model."""


class Room(ImmutableData, RoomBasicPropertiesMixin):
    """Webex Teams Room data model."""


class RoomTab(ImmutableData, RoomTabBasicPropertiesMixin):
    """Webex Teams Room Tab data model."""


class RoomMeetingInfo(ImmutableData, RoomMeetingInfoBasicPropertiesMixin):
    """Webex Teams Room Meeting Info data model."""


class Team(ImmutableData, TeamBasicPropertiesMixin):
    """Webex Teams Team data model."""


class TeamMembership(ImmutableData, TeamMembershipBasicPropertiesMixin):
    """Webex Teams Team-Membership data model."""


class Webhook(ImmutableData, WebhookBasicPropertiesMixin):
    """Webex Teams Webhook data model."""


class WebhookEvent(ImmutableData, WebhookEventBasicPropertiesMixin):
    """Webex Teams Webhook-Events data model."""

    @property
    def data(self):
        """The event resource data."""
        return ImmutableData(self._json_data.get("data"))


class GuestIssuerToken(ImmutableData, GuestIssuerTokenBasicPropertiesMixin):
    """Webex Teams Guest Issuer Token data model"""


class Recording(ImmutableData, RecordingBasicPropertiesMixin):
    """Webex Teams Recording data model"""


class Meeting(ImmutableData, MeetingBasicPropertiesMixin):
    """Webex Meeting data model"""


class MeetingTemplate(ImmutableData, MeetingTemplateBasicPropertiesMixin):
    """Webex MeetingTemplate data model"""

<<<<<<< HEAD

class MeetingInvitees(ImmutableData, MeetingInviteeBasicPropertiesMixin):
    """Webex MeetingInvitees data model"""

=======
class MeetingInvitee(ImmutableData, MeetingInviteeBasicPropertiesMixin):
    """Webex MeetingInvitees data model"""

class MeetingRegistrant(ImmutableData, MeetingRegistrantBasicPropertiesMixin):
    """Webex MeetingRegistrants data model"""
>>>>>>> a539c238

immutable_data_models = defaultdict(
    lambda: ImmutableData,
    access_token=AccessToken,
    admin_audit_event=AdminAuditEvent,
    attachment_action=AttachmentAction,
    event=Event,
    license=License,
    membership=Membership,
    message=Message,
    organization=Organization,
    person=Person,
    role=Role,
    room=Room,
    room_tab=RoomTab,
    room_meeting_info=RoomMeetingInfo,
    team=Team,
    team_membership=TeamMembership,
    webhook=Webhook,
    webhook_event=WebhookEvent,
    guest_issuer_token=GuestIssuerToken,
    recording=Recording,
    meeting=Meeting,
    meetingTemplate=MeetingTemplate,
<<<<<<< HEAD
    meetingInvitee=MeetingInvitees,
=======
    meetingInvitee=MeetingInvitee,
    meetingRegistrant=MeetingRegistrant
>>>>>>> a539c238
)


def immutable_data_factory(model, json_data):
    """Factory function for creating ImmutableData objects.

    Args:
        model(basestring): The data model to use when creating the
            ImmutableData object (message, room, membership, etc.).
        json_data(basestring, dict): The JSON string or dictionary data with
            which to initialize the object.

    Returns:
        ImmutableData: The created ImmutableData object.

    Raises:
        TypeError: If the json_data parameter is not a JSON string or
            dictionary.

    """
    return immutable_data_models[model](json_data)<|MERGE_RESOLUTION|>--- conflicted
+++ resolved
@@ -71,6 +71,7 @@
 from .mixins.meetings import MeetingBasicPropertiesMixin
 from .mixins.meeting_templates import MeetingTemplateBasicPropertiesMixin
 from .mixins.meeting_invitees import MeetingInviteeBasicPropertiesMixin
+
 from .mixins.meeting_registrants import MeetingRegistrantBasicPropertiesMixin
 
 
@@ -118,8 +119,9 @@
                 return item_data
         else:
             raise AttributeError(
-                "'{}' object has no attribute '{}'"
-                "".format(self.__class__.__name__, item)
+                "'{}' object has no attribute '{}'" "".format(
+                    self.__class__.__name__, item
+                )
             )
 
     def __str__(self):
@@ -219,7 +221,7 @@
 
     @property
     def data(self):
-        """The event’s data representation.
+        """The event's data representation.
 
         This object will contain the event's resource, such as memberships or
         messages, at the time the event took place.
@@ -299,18 +301,14 @@
 class MeetingTemplate(ImmutableData, MeetingTemplateBasicPropertiesMixin):
     """Webex MeetingTemplate data model"""
 
-<<<<<<< HEAD
-
-class MeetingInvitees(ImmutableData, MeetingInviteeBasicPropertiesMixin):
-    """Webex MeetingInvitees data model"""
-
-=======
+
 class MeetingInvitee(ImmutableData, MeetingInviteeBasicPropertiesMixin):
-    """Webex MeetingInvitees data model"""
+    """Webex MeetingInvitee data model"""
+
 
 class MeetingRegistrant(ImmutableData, MeetingRegistrantBasicPropertiesMixin):
-    """Webex MeetingRegistrants data model"""
->>>>>>> a539c238
+    """Webex MeetingRegistrant data model"""
+
 
 immutable_data_models = defaultdict(
     lambda: ImmutableData,
@@ -335,12 +333,8 @@
     recording=Recording,
     meeting=Meeting,
     meetingTemplate=MeetingTemplate,
-<<<<<<< HEAD
-    meetingInvitee=MeetingInvitees,
-=======
     meetingInvitee=MeetingInvitee,
-    meetingRegistrant=MeetingRegistrant
->>>>>>> a539c238
+    meetingRegistrant=MeetingRegistrant,
 )
 
 
